# TODO list

## Release v0.6

1. Implement binary tree finder

    - implement bt2-bt4 as well

2. Support parameters in gxz tool.

   - Support presets in the package.

3. Compare compression ratio with xz tool using comparable parameters
   and optimize parameters

4. Do some optimizations
    - rename operation action and make it a simple type of size 8

<<<<<<< HEAD
5. Add thanks to README.md and list all developers that have reported
   problems with the library.
=======
4. Add thanks to README.md and list all developers that have reported
   problems with the library to CONTRIBUTORS.md.
>>>>>>> f4bf542a

6. Add statement how to install the library and the binary.

## Release v0.7

1. Optimize code
2. Do statistical analysis to get linear presets.
3. Test sync.Pool compatability for xz and lzma Writer and Reader
4. Fuzz optimized code.

## Release v0.8

1. Support context in gxz
2. Support parallel go routines for writing and reading xz files.
3. Support a ReaderAt interface for xz files with small block sizes.
4. Improve compatibility between gxz and xz
5. Provide manual page for gxz

## Release v0.9

1. Improve documentation
2. Fuzz again

## Release v1.0

1. Full functioning gxz
2. Add godoc URL to README.md (godoc.org)
3. Resolve all issues.
4. Define release candidates.
5. Public announcement.

## Optimizations

- There may be a lot of false sharing in lzma.State; check whether this
  can be improved by reorganizing the internal structure of it.
- Check whether batching encoding and decoding improves speed.

### DAG optimizations

- Use full buffer to create minimal bit-length above range encoder.
- Might be too slow (see v0.4)

### Different match finders

- hashes with 2, 3 characters additional to 4 characters
- binary trees with 2-7 characters (uint64 as key, use uint32 as
  pointers into a an array)
- rb-trees with 2-7 characters (uint64 as key, use uint32 as pointers
  into an array with bit-steeling for the colors)

## Release Procedure

- execute goch -l for all packages; probably with lower param like 0.5.
- check orthography with gospell
- Write release notes in doc/relnotes.
- Update README.md
- xb copyright . in xz directory to ensure all new files have Copyright
  header
- VERSION=<version> go generate github.com/ulikunitz/xz/... to update
  version files
- Execute test for Linux/amd64, Linux/x86 and Windows/amd64.
- Update TODO.md - write short log entry
- git checkout master && git merge dev
- git tag -a <version>
- git push

## Log

### 2017-06-05

Release v0.5.4 fixes issues #15 of another problem with the padding size
check for the xz block header. I removed the check completely.

### 2017-02-15

Release v0.5.3 fixes issue #12 regarding the decompression of an empty
XZ stream. Many thanks to Tomasz Kłak, who reported the issue.

### 2016-12-02

Release v0.5.2 became necessary to allow the decoding of xz files with
4-byte padding in the block header. Many thanks to Greg, who reported
the issue.

### 2016-07-14

Changed the MatchFinder interface and created a new HashChain
implementation. The code works again and the compression ration should
have gone up. Compression speed decreases but I believe I can fix that
again.

### 2016-07-23 

Release v0.5.1 became necessary to fix problems with 32-bit platforms.
Many thanks to Bruno Brigas, who reported the issue.
>>>>>>> master

### 2016-07-04

Release v0.5 provides improvements to the compressor and provides support for
the decompression of xz files with multiple xz streams.

### 2016-01-31

Another compression rate increase by checking the byte at length of the
best match first, before checking the whole prefix. This makes the
compressor even faster. We have now a large time budget to beat the
compression ratio of the xz tool. For enwik8 we have now over 40 seconds
to reduce the compressed file size for another 7 MiB.

### 2016-01-30

I simplified the encoder. Speed and compression rate increased
dramatically. A high compression rate affects also the decompression
speed. The approach with the buffer and optimizing for operation
compression rate has not been successful. Going for the maximum length
appears to be the best approach.

### 2016-01-28

The release v0.4 is ready. It provides a working xz implementation,
which is rather slow, but works and is interoperable with the xz tool.
It is an important milestone.

### 2016-01-10

I have the first working implementation of an xz reader and writer. I'm
happy about reaching this milestone.

### 2015-12-02

I'm now ready to implement xz because, I have a working LZMA2
implementation. I decided today that v0.4 will use the slow encoder
using the operations buffer to be able to go back, if I intend to do so.

### 2015-10-21

I have restarted the work on the library. While trying to implement
LZMA2, I discovered that I need to resimplify the encoder and decoder
functions. The option approach is too complicated. Using a limited byte
writer and not caring for written bytes at all and not to try to handle
uncompressed data simplifies the LZMA encoder and decoder much.
Processing uncompressed data and handling limits is a feature of the
LZMA2 format not of LZMA.

I learned an interesting method from the LZO format. If the last copy is
too far away they are moving the head one 2 bytes and not 1 byte to
reduce processing times.

### 2015-08-26

I have now reimplemented the lzma package. The code is reasonably fast,
but can still be optimized. The next step is to implement LZMA2 and then
xz.

### 2015-07-05

Created release v0.3. The version is the foundation for a full xz
implementation that is the target of v0.4.

### 2015-06-11

The gflag package has been developed because I couldn't use flag and
pflag for a fully compatible support of gzip's and lzma's options. It
seems to work now quite nicely.

### 2015-06-05

The overflow issue was interesting to research, however Henry S. Warren
Jr. Hacker's Delight book was very helpful as usual and had the issue
explained perfectly. Fefe's information on his website was based on the
C FAQ and quite bad, because it didn't address the issue of -MININT ==
MININT.

### 2015-06-04

It has been a productive day. I improved the interface of lzma.Reader
and lzma.Writer and fixed the error handling.

### 2015-06-01

By computing the bit length of the LZMA operations I was able to
improve the greedy algorithm implementation. By using an 8 MByte buffer
the compression rate was not as good as for xz but already better then
gzip default. 

Compression is currently slow, but this is something we will be able to
improve over time.

### 2015-05-26

Checked the license of ogier/pflag. The binary lzmago binary should
include the license terms for the pflag library.

I added the endorsement clause as used by Google for the Go sources the
LICENSE file.

### 2015-05-22

The package lzb contains now the basic implementation for creating or
reading LZMA byte streams. It allows the support for the implementation
of the DAG-shortest-path algorithm for the compression function.

### 2015-04-23 

Completed yesterday the lzbase classes. I'm a little bit concerned that
using the components may require too much code, but on the other hand
there is a lot of flexibility.

### 2015-04-22

Implemented Reader and Writer during the Bayern game against Porto. The
second half gave me enough time.

### 2015-04-21

While showering today morning I discovered that the design for OpEncoder
and OpDecoder doesn't work, because encoding/decoding might depend on
the current status of the dictionary. This is not exactly the right way
to start the day.

Therefore we need to keep the Reader and Writer design. This time around
we simplify it by ignoring size limits. These can be added by wrappers
around the Reader and Writer interfaces. The Parameters type isn't
needed anymore.

However I will implement a ReaderState and WriterState type to use
static typing to ensure the right State object is combined with the
right lzbase.Reader and lzbase.Writer.

As a start I have implemented ReaderState and WriterState to ensure
that the state for reading is only used by readers and WriterState only
used by Writers. 

### 2015-04-20

Today I implemented the OpDecoder and tested OpEncoder and OpDecoder.

### 2015-04-08

Came up with a new simplified design for lzbase. I implemented already
the type State that replaces OpCodec.

### 2015-04-06

The new lzma package is now fully usable and lzmago is using it now. The
old lzma package has been completely removed.

### 2015-04-05

Implemented lzma.Reader and tested it.

### 2015-04-04

Implemented baseReader by adapting code form lzma.Reader.

### 2015-04-03

The opCodec has been copied yesterday to lzma2. opCodec has a high
number of dependencies on other files in lzma2. Therefore I had to copy
almost all files from lzma.

### 2015-03-31

Removed only a TODO item. 

However in Francesco Campoy's presentation "Go for Javaneros
(Javaïstes?)" is the the idea that using an embedded field E, all the
methods of E will be defined on T. If E is an interface T satisfies E.

https://talks.golang.org/2014/go4java.slide#51

I have never used this, but it seems to be a cool idea.

### 2015-03-30

Finished the type writerDict and wrote a simple test.

### 2015-03-25

I started to implement the writerDict.

### 2015-03-24

After thinking long about the LZMA2 code and several false starts, I
have now a plan to create a self-sufficient lzma2 package that supports
the classic LZMA format as well as LZMA2. The core idea is to support a
baseReader and baseWriter type that support the basic LZMA stream
without any headers. Both types must support the reuse of dictionaries
and the opCodec.

### 2015-01-10

1. Implemented simple lzmago tool
2. Tested tool against large 4.4G file
    - compression worked correctly; tested decompression with lzma
    - decompression hits a full buffer condition
3. Fixed a bug in the compressor and wrote a test for it
4. Executed full cycle for 4.4 GB file; performance can be improved ;-)

### 2015-01-11

- Release v0.2 because of the working LZMA encoder and decoder<|MERGE_RESOLUTION|>--- conflicted
+++ resolved
@@ -16,13 +16,8 @@
 4. Do some optimizations
     - rename operation action and make it a simple type of size 8
 
-<<<<<<< HEAD
 5. Add thanks to README.md and list all developers that have reported
    problems with the library.
-=======
-4. Add thanks to README.md and list all developers that have reported
-   problems with the library to CONTRIBUTORS.md.
->>>>>>> f4bf542a
 
 6. Add statement how to install the library and the binary.
 
@@ -118,7 +113,6 @@
 
 Release v0.5.1 became necessary to fix problems with 32-bit platforms.
 Many thanks to Bruno Brigas, who reported the issue.
->>>>>>> master
 
 ### 2016-07-04
 
